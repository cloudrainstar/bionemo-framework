# SPDX-FileCopyrightText: Copyright (c) 2024 NVIDIA CORPORATION & AFFILIATES. All rights reserved.
# SPDX-License-Identifier: LicenseRef-Apache2
#
# Licensed under the Apache License, Version 2.0 (the "License");
# you may not use this file except in compliance with the License.
# You may obtain a copy of the License at
#
#     http://www.apache.org/licenses/LICENSE-2.0
#
# Unless required by applicable law or agreed to in writing, software
# distributed under the License is distributed on an "AS IS" BASIS,
# WITHOUT WARRANTIES OR CONDITIONS OF ANY KIND, either express or implied.
# See the License for the specific language governing permissions and
# limitations under the License.
import pathlib
<<<<<<< HEAD
from typing import Any, Dict, Optional, Sequence
=======
from typing import Any, Dict, List, Optional, Sequence, TypedDict
>>>>>>> 1a8ff0ba

from nemo.lightning.nemo_logger import NeMoLogger
from nemo.lightning.pytorch import callbacks as nemo_callbacks
from nemo.utils import logging
from pydantic import BaseModel
from pytorch_lightning.loggers import TensorBoardLogger, WandbLogger


__all__: Sequence[str] = (
    "WandbConfig",
    "setup_nemo_lightning_logger",
)


class WandbConfig(BaseModel):
    """Note: `name` controls the exp name is handled by the NeMoLogger so it is ommitted here.
    `directory` is also omitted since it is set by the NeMoLogger.
    """  # noqa: D205

<<<<<<< HEAD
    offline: bool  # offline mode
    project: str  # project name
    entity: str  # group name or user name
    log_model: bool = False  # log model
=======
    entity: str  # The team posting this run (default: your username or your default team)
    project: str  # The name of the project to which this run will belong.
    # name: #Display name for the run. "This is handled by NeMoLogger"
    # save_dir: #Path where data is saved. "This is handled by NeMoLogger"
    tags: List[str]  # Tags associated with this run.
    group: str  # A unique string shared by all runs in a given group
    offline: bool  # Run offline (data can be streamed later to wandb servers).
    id: str  # Sets the version, mainly used to resume a previous run.
    anonymous: bool  # Enables or explicitly disables anonymous logging.
    log_model: bool  # Save checkpoints in wandb dir to upload on W&B servers.
>>>>>>> 1a8ff0ba


def setup_nemo_lightning_logger(
    name: str = "default-name",
    root_dir: str | pathlib.Path = "./results",
    initialize_tensorboard_logger: bool = False,
    wandb_config: Optional[WandbConfig] = None,
    ckpt_callback: Optional[nemo_callbacks.ModelCheckpoint] = None,
    **kwargs: Dict[str, Any],
) -> NeMoLogger:
    """Setup the logger for the experiment.

    Args:
        name: The name of the experiment. Results go into `root_dir`/`name`
        root_dir: The root directory to create the `name` directory in for saving run results.
        initialize_tensorboard_logger: Whether to initialize the tensorboard logger.
        wandb_kwargs: The kwargs for the wandb logger.
        ckpt_callback: The checkpoint callback to use, must be a child of the pytorch lightning ModelCheckpoint callback.
            NOTE the type annotation in the underlying NeMoCheckpoint constructor is incorrect.
        **kwargs: The kwargs for the NeMoLogger.

    Returns:
        NeMoLogger: NeMo logger instance.
    """
    # The directory that the logger will save to
    save_dir = pathlib.Path(root_dir) / name
    if wandb_config is not None:
        wandb_logger = WandbLogger(save_dir=save_dir, name=name, **wandb_config.model_dump())
    else:
        wandb_logger = None
        logging.warning("WandB is currently turned off.")
    if initialize_tensorboard_logger:
        tb_logger = TensorBoardLogger(save_dir=save_dir, name=name)
    else:
        tb_logger = None
        logging.warning("User-set tensorboard is currently turned off. Internally one may still be set by NeMo2.")
    logger: NeMoLogger = NeMoLogger(
        name=name,
        log_dir=str(root_dir),
        tensorboard=tb_logger,
        wandb=wandb_logger,
        ckpt=ckpt_callback,
        use_datetime_version=False,
        version="dev",
        **kwargs,
    )
    # Needed so that the trainer can find an output directory for the profiler
    logger.save_dir = save_dir
    return logger<|MERGE_RESOLUTION|>--- conflicted
+++ resolved
@@ -13,11 +13,7 @@
 # See the License for the specific language governing permissions and
 # limitations under the License.
 import pathlib
-<<<<<<< HEAD
-from typing import Any, Dict, Optional, Sequence
-=======
-from typing import Any, Dict, List, Optional, Sequence, TypedDict
->>>>>>> 1a8ff0ba
+from typing import Any, Dict, List, Optional, Sequence
 
 from nemo.lightning.nemo_logger import NeMoLogger
 from nemo.lightning.pytorch import callbacks as nemo_callbacks
@@ -37,12 +33,6 @@
     `directory` is also omitted since it is set by the NeMoLogger.
     """  # noqa: D205
 
-<<<<<<< HEAD
-    offline: bool  # offline mode
-    project: str  # project name
-    entity: str  # group name or user name
-    log_model: bool = False  # log model
-=======
     entity: str  # The team posting this run (default: your username or your default team)
     project: str  # The name of the project to which this run will belong.
     # name: #Display name for the run. "This is handled by NeMoLogger"
@@ -53,7 +43,6 @@
     id: str  # Sets the version, mainly used to resume a previous run.
     anonymous: bool  # Enables or explicitly disables anonymous logging.
     log_model: bool  # Save checkpoints in wandb dir to upload on W&B servers.
->>>>>>> 1a8ff0ba
 
 
 def setup_nemo_lightning_logger(
@@ -66,7 +55,7 @@
 ) -> NeMoLogger:
     """Setup the logger for the experiment.
 
-    Args:
+    Arguments:
         name: The name of the experiment. Results go into `root_dir`/`name`
         root_dir: The root directory to create the `name` directory in for saving run results.
         initialize_tensorboard_logger: Whether to initialize the tensorboard logger.
