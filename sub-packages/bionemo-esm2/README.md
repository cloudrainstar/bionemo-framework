--- conflicted
+++ resolved
@@ -12,13 +12,4 @@
 To run unit tests, execute:
 ```bash
 pytest -v .
-<<<<<<< HEAD
-```
-
-### Training Performance
-BioNeMo2 utilizes TransformerEngine and Megatron-LM for accelerated training. BioNeMo2 consistently outperforms in training performance compared to HuggingFace. The performance gain scales with the model size and pulls over a margin of over 15% in model flops utilization (MFU) in our 2-node A100 bf16 benchmark.
-
-![Model performance](images/multinode-benchmark.png)
-=======
-```
->>>>>>> 30653a6a
+```