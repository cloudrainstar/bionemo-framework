# BioNeMo2 Repo
<<<<<<< HEAD
o get started, please build the docker container using
```bash
./launch.sh build
```

Launch a container from the build image by executing
```bash
./launch.sh dev
```

All `bionemo2` code is partitioned into independently installable namespace packages. These live under the `sub-packages/` directory.


## Downloading artifacts
Set the AWS access info in your `.env` in the host container prior to running docker:

```bash
AWS_ACCESS_KEY_ID="team-bionemo"
AWS_SECRET_ACCESS_KEY=$(grep aws_secret_access_key ~/.aws/config | cut -d' ' -f 3)
AWS_REGION="us-east-1"
AWS_ENDPOINT_URL="https://pbss.s8k.io"
```
then, running tests should download the test data to a cache location when first invoked.

For more information on adding new test artifacts, see the documentation in [bionemo.testing.data.load](sub-packages/bionemo-testing/src/bionemo/testing/data/README.md)
=======
>>>>>>> 887cb8a6

`bionemo2` code is partitioned into independently installable namespace packages.
These are located under the `sub-packages/` directory. Please refer to [PEP 420 – Implicit Namespace Packages](https://peps.python.org/pep-0420/) for details.

## Initializing 3rd-party dependencies as git submodules

The NeMo and Megatron-LM dependencies are vendored in the bionemo-2 repository workspace as git
submodules for development purposes. The pinned commits for these submodules represent the "last-known-good" versions of these packages that are
confirmed to be working with bionemo2 (and those that are tested in CI).

To initialize these sub-modules when cloning the repo, add the `--recursive` flag to the git clone command:

```bash
git clone --recursive git@github.com:NVIDIA/bionemo-fw-ea.git
```

To download the pinned versions of these submodules within an existing git repository, run

```bash
git submodule update --init --recursive
```

Different branches of the repo can have different pinned versions of these third-party submodules. Make sure you
update submodules after switching branches or pulling recent changes!

To configure git to automatically update submodules when switching branches, run
```bash
git config submodule.recurse true
```
**NOTE**: this setting will not download **new** or remove **old** submodules with the branch's changes.
You will have to run the full `git submodule update --init --recursive` command in these situations.

## First Time Setup
After cloning the repository, you need to run the setup script **first**:
```bash
./internal/scripts/setup_env_file.sh
```
This will return an exit code of 1 on a first time run.

## Release Image Building
To build the release image, run the following script:
```bash
DOCKER_BUILDKIT=1 ./ci/scripts/build_docker_image.sh \
  -regular-docker-builder \
  -image-name "nvcr.io/nvidian/cvai_bnmo_trng/bionemo:bionemo2-$(git rev-parse HEAD)"
```

## Development Image Building
To build the development image, run the following script:
```bash
./internal/scripts/build_dev_image.sh
```

## Interactive Shell in Development Image
After building the development image, you can start a container from it and open a bash shell in it by executing:
```bash
./internal/scripts/run_dev.sh
```

## Downloading artifacts (For NVIDIA Employees)
Set the AWS access info in environment prior to running the dev-container launch script:

```bash
AWS_ACCESS_KEY_ID="team-bionemo"
AWS_SECRET_ACCESS_KEY=$(grep aws_secret_access_key ~/.aws/config | cut -d' ' -f 3)
AWS_REGION="us-east-1"
AWS_ENDPOINT_URL="https://pbss.s8k.io"
```

Running tests downloads the test data to a cache location when first invoked.

For more information on adding new test artifacts, see the documentation in
[`bionemo.testing.data.load`](sub-packages/bionemo-testing/src/bionemo/testing/data/README.md).

## Updating pinned versions of NeMo / Megatron-LM

Pinned commits are bumped by depend-a-bot. To update the pinned commits of NeMo or Megatron-LM manually, checkout the
commit of interest in the submodule folder, and then commit the result in the top-level bionemo repository.

```bash
cd 3rdparty/NeMo/
git fetch
git checkout <desired_sha>
cd ../..
git add '3rdparty/NeMo/'
git commit -m "updating NeMo commit"
```

## Testing Locally
Inside the development container, run `./ci/scripts/static_checks.sh` to validate that code changes will pass the code
formatting and license checks run during CI. In addition, run the longer `./ci/scripts/pr_test.sh` script to run unit
tests for all sub-packages.


## Publishing Packages

### Add a new git tag

We use [setuptools-scm](https://setuptools-scm.readthedocs.io/en/latest/) to dynamically determine the library version
from git tags. As an example:

```bash
$ git tag 2.0.0a1
$ docker build . -t bionemo-uv
$ docker run --rm -it bionemo-uv:latest python -c "from importlib.metadata import version; print(version('bionemo.esm2'))"
2.0.0a1
```

Bionemo packages follow [semantic versioning 2.0](https://semver.org/) rules: API-breaking changes are `MAJOR`, new
features are `MINOR`, and bug-fixes and refactors are `PATCH` in `MAJOR.MINOR.PATCH` version string format.

If subsequent commits are added after a git tag, the version string will reflect the additional commits (e.g.
`2.0.0a1.post1`). **NOTE**: we don't consider uncommitted changes in determining the version string.

### Building a python wheel

An overview for publishing packages with `uv` can be found here: https://docs.astral.sh/uv/guides/publish/

Build the bionemo sub-package project by executing the following for the desired package:
```shell
uv build sub-packages/bionemo-core/
```

Produce a wheel file for the sub-package's code and its dependencies:
```shell
$ ls sub-packages/bionemo-core/dist/
bionemo_core-2.0.0a1.post0-py3-none-any.whl  bionemo_core-2.0.0a1.post0.tar.gz
```

### Uploading a python wheel

After building, the wheel file may be uploaded to PyPI (or a compatible package registry) by executing
`uvx twine upload sub-packages/bionemo-core/dist/*`.

### All steps together

Assumes we're building a wheel for `bionemo-core`.
```bash
git tag MY-VERSION-TAG
uv build /sub-packages/bionemo-core
TWINE_PASSWORD="<pypi pass>" TWINE_USERNAME="<pypi user>" uvx twine upload /sub-packages/bionemo-core/dist/*
```


## Models
### ESM-2
#### Running
First off, we have a utility function for downloading full/test data and model checkpoints called `download_bionemo_data` that our following examples currently use. This will download the object if it is not already on your local system,  and then return the path either way. For example if you run this twice in a row, you should expect the second time you run it to return the path almost instantly.

**NOTE**: NVIDIA employees should use `pbss` rather than `ngc` for the data source.

```bash
export MY_DATA_SOURCE="ngc"
```
or for NVIDIA internal employees with new data etc:
```bash
export MY_DATA_SOURCE="pbss"
```

```bash
TEST_DATA_DIR=$(download_bionemo_data esm2/testdata_esm2_pretrain:2.0 --source $MY_DATA_SOURCE); \
ESM2_650M_CKPT=$(download_bionemo_data esm2/650m:2.0 --source $MY_DATA_SOURCE); \
python  \
    scripts/protein/esm2/esm2_pretrain.py     \
    --train-cluster-path ${TEST_DATA_DIR}/2024_03_sanity/train_clusters_sanity.parquet     \
    --train-database-path ${TEST_DATA_DIR}/2024_03_sanity/train_sanity.db     \
    --valid-cluster-path ${TEST_DATA_DIR}/2024_03_sanity/valid_clusters.parquet     \
    --valid-database-path ${TEST_DATA_DIR}/2024_03_sanity/validation.db     \
    --result-dir ./results     \
    --experiment-name test_experiment     \
    --num-gpus 1  \
    --num-nodes 1 \
    --val-check-interval 10 \
    --num-dataset-workers 1 \
    --num-steps 10 \
    --max-seq-length 128 \
    --limit-val-batches 2 \
    --micro-batch-size 2 \
    --restore-from-checkpoint-path ${ESM2_650M_CKPT}
```

### Geneformer
#### Running

Similar to ESM-2, you can download the dataset and checkpoint through our utility function.

```bash
TEST_DATA_DIR=$(download_bionemo_data single_cell/testdata-20240506 --source $MY_DATA_SOURCE); \
GENEFORMER_10M_CKPT=$(download_bionemo_data geneformer/10M_240530:2.0 --source $MY_DATA_SOURCE); \
python  \
    scripts/singlecell/geneformer/train.py     \
    --data-dir ${TEST_DATA_DIR}/cellxgene_2023-12-15_small/processed_data    \
    --result-dir ./results     \
    --restore-from-checkpoint-path ${GENEFORMER_10M_CKPT} \
    --experiment-name test_experiment     \
    --num-gpus 1  \
    --num-nodes 1 \
    --val-check-interval 10 \
    --num-dataset-workers 0 \
    --num-steps 55 \
    --seq-length 128 \
    --limit-val-batches 2 \
    --micro-batch-size 2
```

To fine-tune, you just need to specify a different combination of model and loss. Pass the path to the outputted config file from the previous step as the `--restore-from-checkpoint-path`, and also change
`--training-model-config-class` to the newly created model-config-class.

While no CLI option currently exists to hot swap in different data modules and processing functions _now_, you could
copy the `scripts/singlecell/geneformer/train.py` and modify the DataModule class that gets initialized.

Simple fine-tuning example (**NOTE**: please change `--restore-from-checkpoint-path` to be the checkpoint directory path that was output last
by the previous train run)
```bash
TEST_DATA_DIR=$(download_bionemo_data single_cell/testdata-20240506 --source $MY_DATA_SOURCE); \
python  \
    scripts/singlecell/geneformer/train.py     \
    --data-dir ${TEST_DATA_DIR}/cellxgene_2023-12-15_small/processed_data    \
    --result-dir ./results     \
    --experiment-name test_finettune_experiment     \
    --num-gpus 1  \
    --num-nodes 1 \
    --val-check-interval 10 \
    --num-dataset-workers 0 \
    --num-steps 55 \
    --seq-length 128 \
    --limit-val-batches 2 \
    --micro-batch-size 2 \
    --training-model-config-class FineTuneSeqLenBioBertConfig \
    --restore-from-checkpoint-path results/test_experiment/dev/checkpoints/test_experiment--val_loss=4.3506-epoch=1-last
```



## Updating License Header on Python Files
If you add new Python (`.py`) files, be sure to run our license-check. If you have not already done sone, please install
the dev-requirements.txt. If you are working directly inside a release container, you may need to manually install these.
We recommend using the developer container for contributions.

```bash
pip install -r dev-requirements.txt --user
python ./scripts/license_check.py --modify --replace --license-header ./license_header -c sub-packages/ -c docs/ -c scripts/ -c ci/ -c internal/
```


# UV-based python packaging

BioNeMo FW is migrating to use `uv` (https://docs.astral.sh/uv/) for handling python packaging inside our docker containers.
In addition to streamlining how we specify intra-repo dependencies, it allows us to create a uv lockfile to pin our
dependencies for our bionemo docker container.

We'll maintain two images going forward:

2. An image that derives from `nvcr.io/nvidia/pytorch` that will be our performance baseline. The advantage of this
   image base is that the performance of pytorch is validated by the NVIDIA pytorch team, but the downsides are that (1)
   the overall image size is quite large, and (2) using `uv sync` to install a pinned virtual environment is not
   possible with the existing python environment in the ngc image.

2. An image that derives from `nvcr.io/nvidia/cuda`, where we use uv to create the python environment from scratch. This
   image uses pytorch wheels from https://download.pytorch.org.

Currently, the devcontainer derives from the cuda-based image above, while the release image derives from the pytorch
image.


## Runnings tests inside the CUDA container.

```bash
docker run --rm -it \
    -v ${HOME}/.aws:/home/bionemo/.aws \
    -v ${HOME}/.ngc:/home/bionemo/.ngc \
    -v ${PWD}:/home/bionemo/ \
    -v ${HOME}/.cache:/home/bionemo/.cache \
    -e HOST_UID=$(id -u) \
    -e HOST_GID=$(id -g) \
    --gpus=all --ipc=host --ulimit memlock=-1 --ulimit stack=67108864 \
    bionemo-uv:latest \
    py.test sub-packages/ scripts/
```<|MERGE_RESOLUTION|>--- conflicted
+++ resolved
@@ -1,32 +1,4 @@
 # BioNeMo2 Repo
-<<<<<<< HEAD
-o get started, please build the docker container using
-```bash
-./launch.sh build
-```
-
-Launch a container from the build image by executing
-```bash
-./launch.sh dev
-```
-
-All `bionemo2` code is partitioned into independently installable namespace packages. These live under the `sub-packages/` directory.
-
-
-## Downloading artifacts
-Set the AWS access info in your `.env` in the host container prior to running docker:
-
-```bash
-AWS_ACCESS_KEY_ID="team-bionemo"
-AWS_SECRET_ACCESS_KEY=$(grep aws_secret_access_key ~/.aws/config | cut -d' ' -f 3)
-AWS_REGION="us-east-1"
-AWS_ENDPOINT_URL="https://pbss.s8k.io"
-```
-then, running tests should download the test data to a cache location when first invoked.
-
-For more information on adding new test artifacts, see the documentation in [bionemo.testing.data.load](sub-packages/bionemo-testing/src/bionemo/testing/data/README.md)
-=======
->>>>>>> 887cb8a6
 
 `bionemo2` code is partitioned into independently installable namespace packages.
 These are located under the `sub-packages/` directory. Please refer to [PEP 420 – Implicit Namespace Packages](https://peps.python.org/pep-0420/) for details.
